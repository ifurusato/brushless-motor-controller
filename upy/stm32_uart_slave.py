#!/micropython
# -*- coding: utf-8 -*-
#
# Copyright 2020-2025 by Murray Altheim. All rights reserved. This file is part
# of the Robot Operating System project, released under the MIT License. Please
# see the LICENSE file included as part of this package.
#
# author:   Murray Altheim
# created:  2025-06-12
# modified: 2025-07-01
#
# A UART slave for the STM32.
#
# UART 1 is used for communications when connecting between the Raspberry Pi.
# UART 4's pins conflict with use of the SD card so support for it was not
<<<<<<< HEAD
# built into MicroPython for the STM32H562. So only UART 2 or 3 are suitable.
=======
# built into MicroPython for the STM32H562. UART 1 is used for communications
# when connecting between the Raspberry Pi, so only UART 2 or 3 are suitable.
>>>>>>> 884edbd3
#
# Example usage:
#
#   uart2 = UART(2, baudrate=115200)  # uses PA2 (TX), PA3 (RX)

import uasyncio as asyncio
import time
from pyb import LED, Pin, UART
from pyb import LED
from colorama import Fore, Style

from core.logger import Logger, Level
from payload import Payload
from uart_slave_base import UartSlaveBase

class Stm32UartSlave(UartSlaveBase):
    def __init__(self, uart_id=2, baudrate=115200, pixel=None):
        UartSlaveBase.__init__(self, 'stm32-uart', uart_id=uart_id, baudrate=baudrate, pixel=pixel)
        self._led   = LED(1)
        self._uart  = UART(uart_id)
        self._uart.init(baudrate=baudrate, bits=8, parity=None, stop=1)

#EOF<|MERGE_RESOLUTION|>--- conflicted
+++ resolved
@@ -13,12 +13,8 @@
 #
 # UART 1 is used for communications when connecting between the Raspberry Pi.
 # UART 4's pins conflict with use of the SD card so support for it was not
-<<<<<<< HEAD
-# built into MicroPython for the STM32H562. So only UART 2 or 3 are suitable.
-=======
 # built into MicroPython for the STM32H562. UART 1 is used for communications
 # when connecting between the Raspberry Pi, so only UART 2 or 3 are suitable.
->>>>>>> 884edbd3
 #
 # Example usage:
 #
